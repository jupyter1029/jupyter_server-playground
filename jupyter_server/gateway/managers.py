--- conflicted
+++ resolved
@@ -28,51 +28,7 @@
 from .._tz import UTC
 
 
-<<<<<<< HEAD
 class GatewayKernelManagers(AsyncMappingKernelManager):
-=======
-        """
-        if len(self._static_args) == 0:
-            self.init_static_args()
-
-        for arg, static_value in self._static_args.items():
-            if arg == 'headers':
-                given_value = kwargs.setdefault(arg, {})
-                if isinstance(given_value, dict):
-                    given_value.update(static_value)
-            else:
-                kwargs[arg] = static_value
-        return kwargs
-
-
-async def gateway_request(endpoint, **kwargs):
-    """Make an async request to kernel gateway endpoint, returns a response """
-    client = AsyncHTTPClient()
-    kwargs = GatewayClient.instance().load_connection_args(**kwargs)
-    try:
-        response = await client.fetch(endpoint, **kwargs)
-    # Trap a set of common exceptions so that we can inform the user that their Gateway url is incorrect
-    # or the server is not running.
-    # NOTE: We do this here since this handler is called during the Notebook's startup and subsequent refreshes
-    # of the tree view.
-    except ConnectionRefusedError as e:
-        raise web.HTTPError(503, "Connection refused from Gateway server url '{}'.  "
-              "Check to be sure the Gateway instance is running.".format(GatewayClient.instance().url)) from e
-    except HTTPError as e:
-        # This can occur if the host is valid (e.g., foo.com) but there's nothing there.
-        raise web.HTTPError(e.code, "Error attempting to connect to Gateway server url '{}'.  "
-                       "Ensure gateway url is valid and the Gateway instance is running.".
-                            format(GatewayClient.instance().url)) from e
-    except gaierror as e:
-        raise web.HTTPError(404, "The Gateway server specified in the gateway_url '{}' doesn't appear to be valid.  "
-                       "Ensure gateway url is valid and the Gateway instance is running.".
-                            format(GatewayClient.instance().url)) from e
-
-    return response
-
-
-class GatewayKernelManager(AsyncMappingKernelManager):
->>>>>>> aa263679
     """Kernel manager that supports remote kernels hosted by Jupyter Kernel or Enterprise Gateway."""
 
     # We'll maintain our own set of kernel ids
@@ -121,23 +77,9 @@
         kernel_id = km.kernel_id
         self._kernels[kernel_id] = km
 
-<<<<<<< HEAD
         # Initialize culling if not already
         if not self._initialized_culler:
             self.initialize_culler()
-=======
-            response = await gateway_request(
-                kernel_url, method='POST', headers={'Content-Type': 'application/json'}, body=json_body
-            )
-            kernel = json_decode(response.body)
-            kernel_id = kernel['id']
-            self.log.info(f"Kernel started: {kernel_id}")
-            self.log.debug(f"Kernel args: {kwargs}")
-        else:
-            kernel = await self.get_kernel(kernel_id)
-            kernel_id = kernel['id']
-            self.log.info(f"Using existing kernel: {kernel_id}")
->>>>>>> aa263679
 
         return kernel_id
 
@@ -207,17 +149,8 @@
         kernel_id : uuid
             The id of the kernel to restart.
         """
-<<<<<<< HEAD
         km = self.get_kernel(kernel_id)
         await km.restart_kernel(now=now, **kwargs)
-=======
-        kernel_url = self._get_kernel_endpoint_url(kernel_id) + '/restart'
-        self.log.debug(f"Request restart kernel at: {kernel_url}")
-        response = await gateway_request(
-            kernel_url, method='POST', headers={'Content-Type': 'application/json'}, body=json_encode({})
-        )
-        self.log.debug(f"Restart kernel response: {response.code} {response.reason}")
->>>>>>> aa263679
 
     async def interrupt_kernel(self, kernel_id, **kwargs):
         """Interrupt a kernel by its kernel uuid.
@@ -227,17 +160,8 @@
         kernel_id : uuid
             The id of the kernel to interrupt.
         """
-<<<<<<< HEAD
         km = self.get_kernel(kernel_id)
         await km.interrupt_kernel()
-=======
-        kernel_url = self._get_kernel_endpoint_url(kernel_id) + '/interrupt'
-        self.log.debug(f"Request interrupt kernel at: {kernel_url}")
-        response = await gateway_request(
-            kernel_url, method='POST', headers={'Content-Type': 'application/json'}, body=json_encode({})
-        )
-        self.log.debug(f"Interrupt kernel response: {response.code} {response.reason}")
->>>>>>> aa263679
 
     async def shutdown_all(self, now=False):
         """Shutdown all kernels."""
@@ -445,7 +369,12 @@
             self.last_activity = datetime.datetime.strptime(
                 model['last_activity'], '%Y-%m-%dT%H:%M:%S.%fZ').replace(tzinfo=UTC)
             self.execution_state = model['execution_state']
-            self.parent._kernel_connections[self.kernel_id] = int(model['connections'])
+            if isinstance(self.parent, AsyncMappingKernelManager):
+                # Update connections only if there's a mapping kernel manager parent for
+                # this kernel manager.  The current kernel manager instance may not have
+                # an parent instance if, say, a server extension is using another application
+                # (e.g., papermill) that uses a KernelManager instance directly.
+                self.parent._kernel_connections[self.kernel_id] = int(model['connections'])
 
         self.kernel = model
         return model
