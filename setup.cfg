[metadata]
name = jupyter_server
version = attr: jupyter_server.__version__
description = The backend—i.e. core services, APIs, and REST endpoints—to Jupyter web applications.
long_description = file: README.md
long_description_content_type = text/markdown
license_file = COPYING.md
author = Jupyter Development Team
author_email = jupyter@googlegroups.com
url = https://jupyter.org
platforms = Linux, Mac OS X, Windows
keywords = ipython, jupyter
classifiers =
    Intended Audience :: Developers
    Intended Audience :: System Administrators
    Intended Audience :: Science/Research
    License :: OSI Approved :: BSD License
    Programming Language :: Python
    Programming Language :: Python :: 3.6
    Programming Language :: Python :: 3.7
    Programming Language :: Python :: 3.8
    Programming Language :: Python :: 3.9

[options]
zip_safe = False
include_package_data = True
packages = find:
python_requires = >=3.6
install_requires =
    jinja2
    tornado>=6.1.0
    pyzmq>=17
    argon2-cffi
    ipython_genutils
    traitlets>=4.2.1
    jupyter_core>=4.4.0
    jupyter_client>=6.1.1
    jupyter_packaging~=0.9
    nbformat
    nbconvert
    Send2Trash
    terminado>=0.8.3
    prometheus_client
    pywin32>=1.0 ; sys_platform == 'win32'
<<<<<<< HEAD
    anyio>=2.0.2,<3
    websocket-client
=======
    anyio>=2.0.2,<3 ; python_version < '3.7'
    anyio>=3.0.1,<4 ; python_version >= '3.7'
>>>>>>> a0135ca4

[options.extras_require]
test = coverage; pytest; pytest-cov; pytest-mock; requests; pytest-tornasync; pytest-console-scripts; ipykernel

[options.entry_points]
console_scripts =
    jupyter-server = jupyter_server.serverapp:main

[options.packages.find]
exclude = ['docs*', 'examples*']<|MERGE_RESOLUTION|>--- conflicted
+++ resolved
@@ -42,13 +42,9 @@
     terminado>=0.8.3
     prometheus_client
     pywin32>=1.0 ; sys_platform == 'win32'
-<<<<<<< HEAD
-    anyio>=2.0.2,<3
-    websocket-client
-=======
     anyio>=2.0.2,<3 ; python_version < '3.7'
     anyio>=3.0.1,<4 ; python_version >= '3.7'
->>>>>>> a0135ca4
+    websocket-client
 
 [options.extras_require]
 test = coverage; pytest; pytest-cov; pytest-mock; requests; pytest-tornasync; pytest-console-scripts; ipykernel
